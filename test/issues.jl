@service S3

bucket_name = "aws-jl-test-issues---" * _now_formatted()
S3.create_bucket(bucket_name)

@testset "issue 223" begin
    # https://github.com/JuliaCloud/AWS.jl/issues/223
    body = "Hello World!"
    file_name = "contains spaces"

    try
        S3.put_object(bucket_name, file_name, Dict("body" => body))
        resp = S3.get_object(bucket_name, file_name)

        @test String(resp) == body
    finally
        S3.delete_object(bucket_name, file_name)
        S3.delete_bucket(bucket_name)
    end
end

@testset "issue 227" begin
    @testset "s3 public bucket" begin
        # https://github.com/JuliaCloud/AWS.jl/issues/227
        config = AWSConfig(; creds=nothing)
        resp = S3.get_object("www.invenia.ca", "index.html"; aws_config=config)

        @test !isempty(resp)
    end

    @testset "s3 private bucket" begin
        bucket_name = "aws-jl-test-issues---" * _now_formatted()
        file_name = "hello_world"

        try
            S3.create_bucket(bucket_name)
            S3.put_object(bucket_name, file_name)

            @test_throws AWSException S3.get_object(
                bucket_name, file_name; aws_config=AWSConfig(; creds=nothing)
            )
        finally
            S3.delete_object(bucket_name, file_name)
            S3.delete_bucket(bucket_name)
        end
    end

    @testset "lambda" begin
        @service Lambda

        @test_throws NoCredentials Lambda.list_functions(;
            aws_config=AWSConfig(; creds=nothing)
        )
    end
end

@testset "issue 324" begin
    body = "Hello World!"
    file_name = "streaming.bin"

    try
        S3.create_bucket(bucket_name)
        S3.put_object(bucket_name, file_name, Dict("body" => body))
        resp = S3.get_object(bucket_name, file_name)
        @test String(resp) == body

        # ERROR: MethodError: no method matching iterate(::Base.BufferStream)
        #   => BUG: header `response_stream` is pushed into the query...
        io = Base.BufferStream()
<<<<<<< HEAD
        S3.get_object(
            bucket_name, file_name, Dict("response_stream" => io, "return_stream" => true)
        )
        @test String(read(io)) == body
=======
        S3.get_object(bucket_name, file_name, Dict("response_stream"=>io, "return_stream"=>true))
        if bytesavailable(io) > 0
            @test String(readavailable(io)) == body
        else
            @test "no body data was available" == body
        end
>>>>>>> 380d4cf3

    finally
        S3.delete_object(bucket_name, file_name)
        S3.delete_bucket(bucket_name)
    end
end<|MERGE_RESOLUTION|>--- conflicted
+++ resolved
@@ -67,19 +67,12 @@
         # ERROR: MethodError: no method matching iterate(::Base.BufferStream)
         #   => BUG: header `response_stream` is pushed into the query...
         io = Base.BufferStream()
-<<<<<<< HEAD
-        S3.get_object(
-            bucket_name, file_name, Dict("response_stream" => io, "return_stream" => true)
-        )
-        @test String(read(io)) == body
-=======
         S3.get_object(bucket_name, file_name, Dict("response_stream"=>io, "return_stream"=>true))
         if bytesavailable(io) > 0
             @test String(readavailable(io)) == body
         else
             @test "no body data was available" == body
         end
->>>>>>> 380d4cf3
 
     finally
         S3.delete_object(bucket_name, file_name)
