--- conflicted
+++ resolved
@@ -159,24 +159,15 @@
         end
     end
 
-<<<<<<< HEAD
-    check =
-        (s, e) -> begin
-            # Pass on non-AWS exceptions.
-            if !(e isa AWSException)
-                return false
-            end
-            if is_transient_error(e)
-                transient_retry = true
-                return true
-            end
-=======
     check = function (s, e)
         # Pass on non-AWS exceptions.
         if !(e isa AWSException)
             return false
         end
->>>>>>> 64f8a4ab
+        if is_transient_error(e)
+            transient_retry = true
+            return true
+        end
 
         occursin("Signature expired", e.message) && return true
 
@@ -194,25 +185,17 @@
             return true
         end
 
-<<<<<<< HEAD
-            if e.code == "PriorRequestNotComplete"
-                # Retry this transient error, because the
-                # HTTP backend currently doesn't have a check for it.
-                return true
-            end
-
-            # Handle BadDigest error and CRC32 check sum failure
-            if _header(e.cause, "crc32body") == "x-amz-crc32" ||
-                e.code in ("BadDigest", "RequestTimeout", "RequestTimeoutException")
-                return true
-            end
-=======
+        if e.code == "PriorRequestNotComplete"
+            # Retry this transient error, because the
+            # HTTP backend currently doesn't have a check for it.
+            return true
+        end
+
         # Handle BadDigest error and CRC32 check sum failure
         if _header(e.cause, "crc32body") == "x-amz-crc32" ||
             e.code in ("BadDigest", "RequestTimeout", "RequestTimeoutException")
             return true
         end
->>>>>>> 64f8a4ab
 
         if occursin("Missing Authentication Token", e.message) &&
             aws.credentials === nothing
