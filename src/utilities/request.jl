# Used to allow custom dispatches to `_http_request`
"""
    AWS.AbstractBackend

An abstract type representing a "backend" to use as an HTTP client
to connect to the AWS REST API.
"""
abstract type AbstractBackend end

"""
    AWS.HTTPBackend <: AWS.AbstractBackend

This backend uses HTTP.jl as an HTTP client to connect to the AWS
REST API, and has one field:

- `http_options::AbstractDict{Symbol,<:Any}`

which defaults to an empty dictionary. This field provides
default options to use, which can be any of the keyword
arguments to [`HTTP.request`](https://juliaweb.github.io/HTTP.jl/stable/public_interface/#HTTP.request). These options are overwritten by any per-request options.

This is the default backend, and the only option until AWS.jl v1.57.0. Therefore, it has
been used more often in practice, and may be more mature. Note, however, HTTP.jl currently
(March 2022) has issues with concurrency (see [HTTP.jl#517](https://github.com/JuliaWeb/HTTP.jl/issues/517)). Therefore, it may be advisable to switch to the [`DownloadsBackend`](@ref) if you
are using concurrency.
"""
struct HTTPBackend <: AbstractBackend
    http_options::AbstractDict{Symbol,<:Any}
end

function HTTPBackend(; kwargs...)
    return if isempty(kwargs)
        HTTPBackend(LittleDict{Symbol,Any}())
    else
        HTTPBackend(LittleDict(kwargs))
    end
end
# populated in `__init__`
"""
    AWS.DEFAULT_BACKEND = Ref{AbstractBackend}()

This specifies the default backend to use. This can be modified
to change the default backend used by AWS.jl:

```julia
using AWS
AWS.DEFAULT_BACKEND[] = AWS.DownloadsBackend()
```

As an alternative, the `backend` can be specified on a per-request basis, by
adding a pair `"backend" => AWS.DownloadsBackend()` to the `params` argument of
AWS.jl functions.

!!! warning
    Setting the `AWS.DEFAULT_BACKEND` is a global change that affects all packages in your Julia session using AWS.jl. Therefore, it is not recommended for library code to change the default backend, and instead set the backend on a per-request basis if needed (or ask the user to set a default backend). If you do wish to change the default backend inside package code which is precompiled, then it must be changed from within the `__init__` method. See the [Julia manual](https://docs.julialang.org/en/v1/manual/modules/#Module-initialization-and-precompilation) for more on module initialization.
"""
const DEFAULT_BACKEND = Ref{AbstractBackend}()

Base.@kwdef mutable struct Request
    service::String
    api_version::String
    request_method::String

    headers::AbstractDict{String,String} = LittleDict{String,String}()
    content::Union{String,Vector{UInt8}} = ""
    resource::String = ""
    url::String = ""

    # Note: User provided `IO` should support seeking in order to support API error handling
    response_stream::Union{IO,Nothing} = nothing

    http_options::AbstractDict{Symbol,<:Any} = LittleDict{Symbol,String}()
    backend::AbstractBackend = DEFAULT_BACKEND[]

    # Deprecated fields
    use_response_type::Bool = false
    return_stream::Union{Bool,Nothing} = nothing
    return_raw::Union{Bool,Nothing} = nothing
    response_dict_type::Union{Type{<:AbstractDict},Nothing} = nothing
end

"""
    submit_request(aws::AbstractAWSConfig, request::Request; return_headers::Bool=false)

Submit the request to AWS.

# Arguments
- `aws::AbstractAWSConfig`: AWSConfig containing credentials and other information for fulfilling the request, default value is the global configuration
- `request::Request`: All the information about making a request to AWS

# Keywords
- `return_headers::Bool=false`: Set to `true` if you want the headers from the response returned back. Only
  used if `request.use_response_type = false`.

# Returns
- `AWS.Response`: A struct containing the response details
"""
function submit_request(aws::AbstractAWSConfig, request::Request; return_headers=nothing)
    aws_response = nothing
    TOO_MANY_REQUESTS = 429
    EXPIRED_ERROR_CODES = ["ExpiredToken", "ExpiredTokenException", "RequestExpired"]
    REDIRECT_ERROR_CODES = [301, 302, 303, 304, 305, 307, 308]
    THROTTLING_ERROR_CODES = [
        "Throttling",
        "ThrottlingException",
        "ThrottledException",
        "RequestThrottledException",
        "TooManyRequestsException",
        "ProvisionedThroughputExceededException",
        "LimitExceededException",
        "RequestThrottled",
        "PriorRequestNotComplete",
    ]

    request.headers["User-Agent"] = user_agent[]
    request.headers["Host"] = HTTP.URI(request.url).host
    stream = @something request.response_stream IOBuffer()

    local aws_response
    local response

    get_response =
        () -> begin
            credentials(aws) === nothing || sign!(aws, request)

            aws_response = @mock _http_request(request.backend, request, stream)
            response = aws_response.response

            if response.status in REDIRECT_ERROR_CODES
                if HTTP.header(response, "Location") != ""
                    request.url = HTTP.header(response, "Location")
                else
                    e = HTTP.StatusError(response.status, response)
                    throw(AWSException(e, stream))
                end
            end
        end

    function upgrade_error(f)
        () -> try
            return f()
        catch e
            if e isa HTTP.StatusError
                e = AWSException(e, stream)
                rethrow(e)
            end
            rethrow()
        end
    end

    check =
        (s, e) -> begin
            # Pass on non-AWS exceptions.
            if !(e isa AWSException)
                return false
            end

            occursin("Signature expired", e.message) && return true

            # Handle ExpiredToken...
            # https://github.com/aws/aws-sdk-go/blob/v1.31.5/aws/request/retryer.go#L98
            if e isa AWSException && e.code in EXPIRED_ERROR_CODES
                check_credentials(credentials(aws); force_refresh=true)
                return true
            end

            # Throttle handling
            # https://github.com/boto/botocore/blob/1.16.17/botocore/data/_retry.json
            # https://docs.aws.amazon.com/general/latest/gr/api-retries.html
            if _http_status(e.cause) == TOO_MANY_REQUESTS ||
                e.code in THROTTLING_ERROR_CODES
                return true
            end

            # Handle BadDigest error and CRC32 check sum failure
            if _header(e.cause, "crc32body") == "x-amz-crc32" ||
                e.code in ("BadDigest", "RequestTimeout", "RequestTimeoutException")
                return true
            end

            if occursin("Missing Authentication Token", e.message) &&
                aws.credentials === nothing
                return throw(
                    NoCredentials(
                        "You're attempting to perform a request without credentials set.",
                    ),
                )
            end
            return false
        end

<<<<<<< HEAD
    retry(upgrade_error(get_response); delays=AWSExponentialBackoff(; max_attempts=3), check=check)()
=======
    retry(
        upgrade_error(get_response);
        delays=AWSExponentialBackoff(; max_attempts=3),
        check=check,
    )()
>>>>>>> cf9c55a5

    if request.use_response_type
        return aws_response
    else
        return legacy_response(request, aws_response; return_headers=return_headers)
    end
end

function _http_request(http_backend::HTTPBackend, request::Request, response_stream::IO)
    http_options = merge(http_backend.http_options, request.http_options)

    # HTTP options such as `status_exception` need to be used when creating the stack
    http_stack = HTTP.stack(;
        redirect=false, retry=false, aws_authorization=false, http_options...
    )

    local buffer
    local response

    get_response =
        () -> begin
            # Use a sacrificial I/O stream so that we only write to the `response_stream`
            # once even with multiple attempted requests. Additionally this works around the
            # HTTP.jl issue (https://github.com/JuliaWeb/HTTP.jl/issues/543) where the
            # `response_stream` is closed automatically. Effectively, this works as if we're
            # not using streaming I/O at all, as we write all data at once, but only
            # returning data via I/O ensures we aren't relying on response's body being
            # populated.
            buffer = Base.BufferStream()

            response = @mock HTTP.request(
                http_stack,
                request.request_method,
                HTTP.URI(request.url),
                HTTP.mkheaders(request.headers),
                request.content;
                require_ssl_verification=false,
                response_stream=buffer,
                http_options...,
            )

            # We'll rely on lexical scoping; `buffer` and `response`
            # are bindings in the outer scope, so we don't need to return here.
            return nothing
        end

    check =
        (s, e) -> begin
            # `Base.IOError` is needed because HTTP.jl can often have errors that aren't
            # caught and wrapped in an `HTTP.IOError`
            # https://github.com/JuliaWeb/HTTP.jl/issues/382
            return isa(e, Sockets.DNSError) ||
                   isa(e, HTTP.ParseError) ||
                   isa(e, HTTP.IOError) ||
                   isa(e, Base.IOError) ||
                   (isa(e, HTTP.StatusError) && _http_status(e) >= 500)
        end

    get_response_with_retry = retry(
<<<<<<< HEAD
        get_response; check=check, delays=AWSExponentialBackoff(; max_attempts=10)
=======
        get_response; check=check, delays=AWSExponentialBackoff(; max_attempts=4)
>>>>>>> cf9c55a5
    )

    try
        get_response_with_retry()
    finally
        # We're unable to read from the `Base.BufferStream` until it has been closed.
        # HTTP.jl will close passed in `response_stream` keyword. This ensures that it
        # is always closed (e.g. HTTP.jl 0.9.15)
        close(buffer)

        # Transfer the contents of the `BufferStream` into `response_stream` variable.
        write(response_stream, buffer)
    end

    return @mock Response(response, response_stream)
end

_http_status(e::HTTP.StatusError) = e.status
_header(e::HTTP.StatusError, k, d="") = HTTP.header(e.response, k, d)<|MERGE_RESOLUTION|>--- conflicted
+++ resolved
@@ -189,15 +189,11 @@
             return false
         end
 
-<<<<<<< HEAD
-    retry(upgrade_error(get_response); delays=AWSExponentialBackoff(; max_attempts=3), check=check)()
-=======
     retry(
         upgrade_error(get_response);
         delays=AWSExponentialBackoff(; max_attempts=3),
         check=check,
     )()
->>>>>>> cf9c55a5
 
     if request.use_response_type
         return aws_response
@@ -257,11 +253,7 @@
         end
 
     get_response_with_retry = retry(
-<<<<<<< HEAD
         get_response; check=check, delays=AWSExponentialBackoff(; max_attempts=10)
-=======
-        get_response; check=check, delays=AWSExponentialBackoff(; max_attempts=4)
->>>>>>> cf9c55a5
     )
 
     try
