--- conflicted
+++ resolved
@@ -33,11 +33,7 @@
     for x in fieldnames(t)
         push!(block.args,quote
             $(esc(:print_indented))(io,$(string(x)*": "),indent)
-<<<<<<< HEAD
-            $(esc(:show_indented))(io, getfield(r, $(quot(x))),indent+4)
-=======
             $(esc(:show_indented))(io,getfield(r, ($(quot(x)))),indent+4)
->>>>>>> 6c777caf
         end)
     end
     ret = quote
@@ -54,11 +50,7 @@
 # Create default show method for all types
 for m in [AWS, AWS.EC2, AWS.S3]
     for n in names(m)
-<<<<<<< HEAD
-        t = getfield(m, n)
-=======
         t = getfield((m), (n))
->>>>>>> 6c777caf
         if isa(t,Type)
             @eval @show_func $n $t
         end
